--- conflicted
+++ resolved
@@ -251,22 +251,17 @@
         # callback function for handling media
         self.mediafunc = None
         
-<<<<<<< HEAD
         self._sack = None
-=======
+
+        self._grabfunc = None
+        self._grab = None
+
+    def _getSack(self):
         # FIXME: Note that having the repo hold the sack, which holds "repos"
         # is not only confusing but creates a circular dep.
         #  Atm. we don't leak memory because RepoStorage.close() is called,
         # which calls repo.close() which calls sack.close() which removes the
         # repos from the sack ... thus. breaking the cycle.
-        self.sack = sqlitesack.YumSqlitePackageSack(
-                sqlitesack.YumAvailablePackageSqlite)
->>>>>>> c50a61a5
-
-        self._grabfunc = None
-        self._grab = None
-
-    def _getSack(self):
         if self._sack is None:
             self._sack = sqlitesack.YumSqlitePackageSack(
                 sqlitesack.YumAvailablePackageSqlite)
